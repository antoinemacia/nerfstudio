--- conflicted
+++ resolved
@@ -231,12 +231,8 @@
         else:
             CONSOLE.print("[bold red]Can't satify requested number of frames. Extracting all frames.")
 
-<<<<<<< HEAD
         # vf_cmds.append(f"crop=iw*({crop_percentage}):ih*({crop_percentage})")
         vf_cmds.append("v360=dfisheye:equirect:ih_fov=190:iv_fov=190:yaw=-90")
-=======
-        vf_cmds.append(f"crop=iw*{crop_percentage}:ih*{crop_percentage}")
->>>>>>> 009e21be
 
         front_vf_cmds = vf_cmds + ["transpose=2"]
         back_vf_cmds = vf_cmds + ["transpose=1"]
@@ -263,7 +259,11 @@
 
 
 def copy_images_list(
-    image_paths: List[Path], image_dir: Path, crop_border_pixels: Optional[int] = None, verbose: bool = False
+    image_paths: List[Path],
+    image_dir: Path,
+    crop_border_pixels: Optional[int] = None,
+    verbose: bool = False,
+    rename: bool = True,
 ) -> List[Path]:
     """Copy all images in a list of Paths. Useful for filtering from a directory.
     Args:
@@ -314,7 +314,6 @@
         data: Path to the directory of images.
         image_dir: Path to the output directory.
         verbose: If True, print extra logging.
-        rename: If True, rename the images sequentially to `frame_{num}`.
     Returns:
         The number of images copied.
     """
@@ -322,31 +321,7 @@
         allowed_exts = [".jpg", ".jpeg", ".png", ".tif", ".tiff"]
         image_paths = sorted([p for p in data.glob("[!.]*") if p.suffix.lower() in allowed_exts])
 
-<<<<<<< HEAD
-        # Remove original directory only if we provide a proper image folder path
-        if image_dir.is_dir() and len(image_paths):
-            shutil.rmtree(image_dir, ignore_errors=True)
-            image_dir.mkdir(exist_ok=True, parents=True)
-
-        # Images should be 1-indexed for the rest of the pipeline.
-        for idx, image_path in enumerate(image_paths):
-            if verbose:
-                CONSOLE.log(f"Copying image {idx + 1} of {len(image_paths)}...")
-            if rename:
-                fname = f"frame_{idx + 1:05d}{image_path.suffix}"
-            else:
-                fname = image_path.name
-            shutil.copy(image_path, image_dir / fname)
-
-        num_frames = len(image_paths)
-
-    if num_frames == 0:
-        CONSOLE.log("[bold red]:skull: No usable images in the data folder.")
-    else:
-        CONSOLE.log("[bold green]:tada: Done copying images.")
-=======
         num_frames = len(copy_images_list(image_paths, image_dir, verbose))
->>>>>>> 009e21be
 
     return num_frames
 
@@ -554,7 +529,6 @@
     return len(frames)
 
 
-<<<<<<< HEAD
 def run_opensfm(
     image_dir: Path, opensfm_dir: Path, camera_model: CameraModel, opensfm_install: Path, verbose=False
 ) -> None:
@@ -695,7 +669,15 @@
                 "k4": float(cam["k4"]),
             }
         )
-=======
+
+    out["frames"] = frames
+
+    with open(output_dir / "transforms.json", "w", encoding="utf-8") as f:
+        json.dump(out, f, indent=4)
+
+    return len(frames)
+
+
 def record3d_to_json(images_paths: List[Path], metadata_path: Path, output_dir: Path, indices: np.ndarray) -> int:
     """Converts Record3D's metadata and image paths to a JSON file.
 
@@ -754,7 +736,6 @@
         "camera_model": CAMERA_MODELS["perspective"].name,
     }
 
->>>>>>> 009e21be
     out["frames"] = frames
 
     with open(output_dir / "transforms.json", "w", encoding="utf-8") as f:
@@ -949,33 +930,14 @@
             if not self.skip_colmap:
                 colmap_dir.mkdir(parents=True, exist_ok=True)
 
-<<<<<<< HEAD
                 run_colmap(
                     image_dir=image_dir,
                     colmap_dir=colmap_dir,
-=======
-            run_colmap(
-                image_dir=image_dir,
-                colmap_dir=colmap_dir,
-                camera_model=CAMERA_MODELS[self.camera_type],
-                gpu=self.gpu,
-                verbose=self.verbose,
-                matching_method=self.matching_method,
-                colmap_cmd=self.colmap_cmd,
-            )
-
-        # Save transforms.json
-        if (colmap_dir / "sparse" / "0" / "cameras.bin").exists():
-            with CONSOLE.status("[bold yellow]Saving results to transforms.json", spinner="balloon"):
-                num_matched_frames = colmap_to_json(
-                    cameras_path=colmap_dir / "sparse" / "0" / "cameras.bin",
-                    images_path=colmap_dir / "sparse" / "0" / "images.bin",
-                    output_dir=self.output_dir,
->>>>>>> 009e21be
                     camera_model=CAMERA_MODELS[self.camera_type],
                     gpu=self.gpu,
                     verbose=self.verbose,
                     matching_method=self.matching_method,
+                    colmap_cmd=self.colmap_cmd,
                 )
 
             # Save transforms.json
@@ -988,6 +950,7 @@
                         camera_model=CAMERA_MODELS[self.camera_type],
                     )
                     summary_log.append(f"Colmap matched {num_matched_frames} images")
+                summary_log.append(get_matching_summary(num_frames, num_matched_frames))
             else:
                 CONSOLE.log(
                     "[bold yellow]Warning: could not find existing COLMAP results. Not generating transforms.json"
@@ -1008,13 +971,6 @@
                 CONSOLE.log(
                     "[bold yellow]Warning: could not find existing OpenSfM results. Not generating transforms.json"
                 )
-<<<<<<< HEAD
-=======
-                summary_log.append(f"Colmap matched {num_matched_frames} images")
-            summary_log.append(get_matching_summary(num_frames, num_matched_frames))
-        else:
-            CONSOLE.log("[bold yellow]Warning: could not find existing COLMAP results. Not generating transforms.json")
->>>>>>> 009e21be
 
         CONSOLE.rule("[bold green]:tada: :tada: :tada: All DONE :tada: :tada: :tada:")
 
@@ -1071,12 +1027,7 @@
         image_dir.mkdir(parents=True, exist_ok=True)
 
         # Convert video to images
-<<<<<<< HEAD
-        summary_log = []
-        summary_log = convert_video_to_images(
-=======
         summary_log, num_extracted_frames = convert_video_to_images(
->>>>>>> 009e21be
             self.data, image_dir=image_dir, num_frames_target=self.num_frames_target, verbose=self.verbose
         )
 
@@ -1089,33 +1040,14 @@
             if not self.skip_colmap:
                 colmap_dir.mkdir(parents=True, exist_ok=True)
 
-<<<<<<< HEAD
                 run_colmap(
                     image_dir=image_dir,
                     colmap_dir=colmap_dir,
-=======
-            run_colmap(
-                image_dir=image_dir,
-                colmap_dir=colmap_dir,
-                camera_model=CAMERA_MODELS[self.camera_type],
-                gpu=self.gpu,
-                verbose=self.verbose,
-                matching_method=self.matching_method,
-                colmap_cmd=self.colmap_cmd,
-            )
-
-        # Save transforms.json
-        if (colmap_dir / "sparse" / "0" / "cameras.bin").exists():
-            with CONSOLE.status("[bold yellow]Saving results to transforms.json", spinner="balloon"):
-                num_matched_frames = colmap_to_json(
-                    cameras_path=colmap_dir / "sparse" / "0" / "cameras.bin",
-                    images_path=colmap_dir / "sparse" / "0" / "images.bin",
-                    output_dir=self.output_dir,
->>>>>>> 009e21be
                     camera_model=CAMERA_MODELS[self.camera_type],
                     gpu=self.gpu,
                     verbose=self.verbose,
                     matching_method=self.matching_method,
+                    colmap_cmd=self.colmap_cmd,
                 )
 
             # Save transforms.json
@@ -1128,6 +1060,7 @@
                         camera_model=CAMERA_MODELS[self.camera_type],
                     )
                     summary_log.append(f"Colmap matched {num_matched_frames} images")
+                summary_log.append(get_matching_summary(num_extracted_frames, num_matched_frames))
             else:
                 CONSOLE.log(
                     "[bold yellow]Warning: could not find existing COLMAP results. Not generating transforms.json"
@@ -1148,13 +1081,6 @@
                 CONSOLE.log(
                     "[bold yellow]Warning: could not find existing OpenSfM results. Not generating transforms.json"
                 )
-<<<<<<< HEAD
-=======
-                summary_log.append(f"Colmap matched {num_matched_frames} images")
-            summary_log.append(get_matching_summary(num_extracted_frames, num_matched_frames))
-        else:
-            CONSOLE.log("[bold yellow]Warning: could not find existing COLMAP results. Not generating transforms.json")
->>>>>>> 009e21be
 
         CONSOLE.rule("[bold green]:tada: :tada: :tada: All DONE :tada: :tada: :tada:")
 
@@ -1234,11 +1160,7 @@
                 gpu=self.gpu,
                 verbose=self.verbose,
                 matching_method=self.matching_method,
-<<<<<<< HEAD
                 opensfm_install=Path("/scratch2/ksalahi/OpenSfM"),
-=======
-                colmap_cmd=self.colmap_cmd,
->>>>>>> 009e21be
             )
 
         # Save transforms.json
